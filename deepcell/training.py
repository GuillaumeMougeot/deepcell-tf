# Copyright 2016-2019 The Van Valen Lab at the California Institute of
# Technology (Caltech), with support from the Paul Allen Family Foundation,
# Google, & National Institutes of Health (NIH) under Grant U24CA224309-01.
# All rights reserved.
#
# Licensed under a modified Apache License, Version 2.0 (the "License");
# you may not use this file except in compliance with the License.
# You may obtain a copy of the License at
#
#     http://www.github.com/vanvalenlab/deepcell-tf/LICENSE
#
# The Work provided may be used for non-commercial academic purposes only.
# For any other use of the Work, including commercial use, please contact:
# vanvalenlab@gmail.com
#
# Neither the name of Caltech nor the names of its contributors may be used
# to endorse or promote products derived from this software without specific
# prior written permission.
#
# Unless required by applicable law or agreed to in writing, software
# distributed under the License is distributed on an "AS IS" BASIS,
# WITHOUT WARRANTIES OR CONDITIONS OF ANY KIND, either express or implied.
# See the License for the specific language governing permissions and
# limitations under the License.
# ==============================================================================
"""Functions for training convolutional neural networks"""

from __future__ import absolute_import
from __future__ import print_function
from __future__ import division

import datetime
import os

import numpy as np
from tensorflow.python.keras import backend as K
from tensorflow.python.keras import callbacks
from tensorflow.python.keras.optimizers import SGD

from deepcell import losses
from deepcell import image_generators
from deepcell.callbacks import RedirectModel, Evaluate
from deepcell.model_zoo import retinanet_bbox
from deepcell.utils.retinanet_anchor_utils import make_shapes_callback
from deepcell.utils.retinanet_anchor_utils import guess_shapes
from deepcell.utils.retinanet_anchor_utils import evaluate
from deepcell.utils import train_utils
from deepcell.utils import tracking_utils
from deepcell.utils.data_utils import get_data
from deepcell.utils.train_utils import rate_scheduler


def train_model_sample(model,
                       dataset,
                       expt='',
                       test_size=.2,
                       n_epoch=10,
                       batch_size=32,
                       num_gpus=None,
                       transform=None,
                       window_size=None,
                       balance_classes=True,
                       max_class_samples=None,
                       log_dir='/data/tensorboard_logs',
                       model_dir='/data/models',
                       model_name=None,
                       focal=False,
                       gamma=0.5,
                       optimizer=SGD(lr=0.01, decay=1e-6, momentum=0.9, nesterov=True),
                       lr_sched=rate_scheduler(lr=0.01, decay=0.95),
                       rotation_range=0,
                       flip=False,
                       shear=0,
                       zoom_range=0,
<<<<<<< HEAD
                       seed=None,
                       val_monitor=True,
                       save_period=None,
                       class_weights=None,
=======
                       seed=0,
>>>>>>> 83a0ad2c
                       **kwargs):
    """Train a model using sample mode.

    Args:
        model (tensorflow.keras.Model): The model to train.
        dataset (str): Path to a dataset to train the model with.
        expt (str): Experiment, substring to include in model name.
        test_size (float): Percent of data to leave as test data.
        n_epoch (int): Number of training epochs.
        batch_size (int): Number of batches per training step.
        num_gpus (int): The number of GPUs to train on.
        transform (str): Defines the transformation of the training data.
            One of 'watershed', 'fgbg', 'pixelwise'.
        window_size (tuple(int, int)): Size of sampling window
        balance_classes (bool): Whether to perform class-balancing on data
        max_class_samples (int): Maximum number of examples per class to sample
        log_dir (str): Filepath to save tensorboard logs. If None, disables
            the tensorboard callback.
        model_dir (str): Directory to save the model file.
        model_name (str): Name of the model (and name of output file).
        focal (bool): If true, uses focal loss.
        gamma (float): Parameter for focal loss
        optimizer (object): Pre-initialized optimizer object (SGD, Adam, etc.)
        lr_sched (function): Learning rate schedular function
        rotation_range (int): Maximum rotation range for image augmentation
        flip (bool): Enables horizontal and vertical flipping for augmentation
        shear (int): Maximum rotation range for image augmentation
        zoom_range (tuple): Minimum and maximum zoom values (0.8, 1.2)
        seed (int): Random seed
        kwargs (dict): Other parameters to pass to _transform_masks

    Returns:
        tensorflow.keras.Model: The trained model
    """
    is_channels_first = K.image_data_format() == 'channels_first'

    if model_name is None:
        todays_date = datetime.datetime.now().strftime('%Y-%m-%d')
        data_name = os.path.splitext(os.path.basename(dataset))[0]
        model_name = '{}_{}_{}'.format(todays_date, data_name, expt)
    model_path = os.path.join(model_dir, '{}.h5'.format(model_name))
    loss_path = os.path.join(model_dir, '{}.npz'.format(model_name))
    
    # determine how often to save model; if not specified, only save at end of training
    if save_period is None:
        save_period = n_epoch

    # if validation monitoring turned off, models won't assess on held-out to determine improvement
    if val_monitor == False:
        print("using all data as training data")
        training_data = np.load(dataset)
        X_train = training_data['X']
        y_train = training_data['y']
        train_dict = {'X': X_train, 'y': y_train}
        test_dict = {'X': X_train, 'y': y_train}
    else:
        train_dict, test_dict = get_data(dataset, test_size=test_size, seed=seed)

    n_classes = model.layers[-1].output_shape[1 if is_channels_first else -1]

    # initialize class_weights to be equal if weight not supplied
    if class_weights is None:
        class_weights = {}
        for key in range(n_classes):
            class_weights[key] = 1.0
    print("Using class weights of {}".format(class_weights))
    # the data, shuffled and split between train and test sets
    print('X_train shape:', train_dict['X'].shape)
    print('y_train shape:', train_dict['y'].shape)
    #print('X_test shape:', test_dict['X'].shape)
    #print('y_test shape:', test_dict['y'].shape)
    print('Output Shape:', model.layers[-1].output_shape)
    print('Number of Classes:', n_classes)

    def loss_function(y_true, y_pred):
        if isinstance(transform, str) and transform.lower() == 'disc':
            return losses.discriminative_instance_loss(y_true, y_pred)
        if focal:
            return losses.weighted_focal_loss(
                y_true, y_pred, gamma=gamma, n_classes=n_classes)
        return losses.weighted_categorical_crossentropy(
            y_true, y_pred, n_classes=n_classes)

    if num_gpus is None:
        num_gpus = train_utils.count_gpus()

    if num_gpus >= 2:
        batch_size = batch_size * num_gpus
        model = train_utils.MultiGpuModel(model, num_gpus)

    print('Training on {} GPUs'.format(num_gpus))

    model.compile(loss=loss_function, optimizer=optimizer, metrics=['accuracy'])

    if train_dict['X'].ndim == 4:
        DataGenerator = image_generators.SampleDataGenerator
        window_size = window_size if window_size else (30, 30)
    elif train_dict['X'].ndim == 5:
        DataGenerator = image_generators.SampleMovieDataGenerator
        window_size = window_size if window_size else (30, 30, 3)
    else:
        raise ValueError('Expected `X` to have ndim 4 or 5. Got',
                         train_dict['X'].ndim)

    # this will do preprocessing and realtime data augmentation
    datagen = DataGenerator(
        rotation_range=rotation_range,
        shear_range=shear,
        zoom_range=zoom_range,
        horizontal_flip=flip,
        vertical_flip=flip)

    # no validation augmentation
    if val_monitor:
        datagen_val = DataGenerator(
            rotation_range=0,
            shear_range=0,
            zoom_range=0,
            horizontal_flip=0,
            vertical_flip=0)

    train_data = datagen.flow(
        train_dict,
        seed=seed,
        batch_size=batch_size,
        transform=transform,
        transform_kwargs=kwargs,
        window_size=window_size,
        balance_classes=balance_classes,
        max_class_samples=max_class_samples)

    if val_monitor:
        val_data = datagen_val.flow(
            test_dict,
            seed=seed,
            batch_size=batch_size,
            transform=transform,
            transform_kwargs=kwargs,
            window_size=window_size,
            balance_classes=False,
            max_class_samples=max_class_samples)

    # fit the model on the batches generated by datagen.flow()
    if val_monitor:
        loss_history = model.fit_generator(
            train_data,
            steps_per_epoch=train_data.y.shape[0] // batch_size,
            epochs=n_epoch,
            class_weight=class_weights,
            validation_data=val_data,
            validation_steps=val_data.y.shape[0] // batch_size,
            callbacks=[
                callbacks.LearningRateScheduler(lr_sched),
                callbacks.ModelCheckpoint(
                    model_path, monitor='val_loss', verbose=1,
                    save_best_only=True, save_weights_only=num_gpus >= 2, period=save_period),
                callbacks.TensorBoard(log_dir=os.path.join(log_dir, model_name))
            ])
    else:
        print("running model without validation checks")
        loss_history = model.fit_generator(
            train_data,
            steps_per_epoch=train_data.y.shape[0] // batch_size,
            epochs=n_epoch,
            callbacks=[
                callbacks.LearningRateScheduler(lr_sched),
                callbacks.ModelCheckpoint(
                    os.path.join(model_dir, model_name + '_epoch_{epoch:02d}.h5'), verbose=1, 
                    save_weights_only=False, period=save_period),
                callbacks.TensorBoard(log_dir=os.path.join(log_dir, model_name))
            ])

    np.savez(loss_path, loss_history=loss_history.history)

    return model


def train_model_conv(model,
                     dataset,
                     expt='',
                     test_size=.2,
                     n_epoch=10,
                     batch_size=1,
                     num_gpus=None,
                     frames_per_batch=5,
                     transform=None,
                     optimizer=SGD(lr=0.01, decay=1e-6, momentum=0.9, nesterov=True),
                     log_dir='/data/tensorboard_logs',
                     model_dir='/data/models',
                     model_name=None,
                     focal=False,
                     gamma=0.5,
                     lr_sched=rate_scheduler(lr=0.01, decay=0.95),
                     rotation_range=0,
                     flip=True,
                     shear=0,
                     zoom_range=0,
                     seed=0,
                     **kwargs):
    """Train a model using fully convolutional mode.

    Args:
        model (tensorflow.keras.Model): The model to train.
        dataset (str): Path to a dataset to train the model with.
        expt (str): Experiment, substring to include in model name.
        test_size (float): Percent of data to leave as test data.
        n_epoch (int): Number of training epochs.
        batch_size (int): Number of batches per training step.
        num_gpus (int): The number of GPUs to train on.
        frames_per_batch (int): Number of training frames if training 3D data.
        transform (str): Defines the transformation of the training data.
            One of 'watershed', 'fgbg', 'pixelwise'.
        log_dir (str): Filepath to save tensorboard logs. If None, disables
            the tensorboard callback.
        model_dir (str): Directory to save the model file.
        model_name (str): Name of the model (and name of output file).
        focal (bool): If true, uses focal loss.
        gamma (float): Parameter for focal loss
        optimizer (object): Pre-initialized optimizer object (SGD, Adam, etc.)
        lr_sched (function): Learning rate schedular function
        rotation_range (int): Maximum rotation range for image augmentation
        flip (bool): Enables horizontal and vertical flipping for augmentation
        shear (int): Maximum rotation range for image augmentation
        zoom_range (tuple): Minimum and maximum zoom values (0.8, 1.2)
        seed (int): Random seed
        kwargs (dict): Other parameters to pass to _transform_masks

    Returns:
        tensorflow.keras.Model: The trained model
    """
    is_channels_first = K.image_data_format() == 'channels_first'

    if model_name is None:
        todays_date = datetime.datetime.now().strftime('%Y-%m-%d')
        data_name = os.path.splitext(os.path.basename(dataset))[0]
        model_name = '{}_{}_{}'.format(todays_date, data_name, expt)
    model_path = os.path.join(model_dir, '{}.h5'.format(model_name))
    loss_path = os.path.join(model_dir, '{}.npz'.format(model_name))

    train_dict, test_dict = get_data(dataset, test_size=test_size, seed=seed)

    n_classes = model.layers[-1].output_shape[1 if is_channels_first else -1]
    # the data, shuffled and split between train and test sets
    print('X_train shape:', train_dict['X'].shape)
    print('y_train shape:', train_dict['y'].shape)
    print('X_test shape:', test_dict['X'].shape)
    print('y_test shape:', test_dict['y'].shape)
    print('Output Shape:', model.layers[-1].output_shape)
    print('Number of Classes:', n_classes)

    def loss_function(y_true, y_pred):
        if isinstance(transform, str) and transform.lower() == 'disc':
            return losses.discriminative_instance_loss(y_true, y_pred)
        if focal:
            return losses.weighted_focal_loss(
                y_true, y_pred, gamma=gamma, n_classes=n_classes)
        return losses.weighted_categorical_crossentropy(
            y_true, y_pred, n_classes=n_classes)

    if num_gpus is None:
        num_gpus = train_utils.count_gpus()

    if num_gpus >= 2:
        batch_size = batch_size * num_gpus
        model = train_utils.MultiGpuModel(model, num_gpus)

    print('Training on {} GPUs'.format(num_gpus))

    model.compile(loss=loss_function, optimizer=optimizer, metrics=['accuracy'])

    if isinstance(model.output_shape, list):
        skip = len(model.output_shape) - 1
    else:
        skip = None

    if train_dict['X'].ndim == 4:
        DataGenerator = image_generators.ImageFullyConvDataGenerator
    elif train_dict['X'].ndim == 5:
        DataGenerator = image_generators.MovieDataGenerator
    else:
        raise ValueError('Expected `X` to have ndim 4 or 5. Got',
                         train_dict['X'].ndim)

    if num_gpus >= 2:
        # Each GPU must have at least one validation example
        if test_dict['y'].shape[0] < num_gpus:
            raise ValueError('Not enough validation data for {} GPUs. '
                             'Received {} validation sample.'.format(
                                 test_dict['y'].shape[0], num_gpus))

        # When using multiple GPUs and skip_connections,
        # the training data must be evenly distributed across all GPUs
        num_train = train_dict['y'].shape[0]
        nb_samples = num_train - num_train % batch_size
        if nb_samples:
            train_dict['y'] = train_dict['y'][:nb_samples]
            train_dict['X'] = train_dict['X'][:nb_samples]

    # this will do preprocessing and realtime data augmentation
    datagen = DataGenerator(
        rotation_range=rotation_range,
        shear_range=shear,
        zoom_range=zoom_range,
        horizontal_flip=flip,
        vertical_flip=flip)

    datagen_val = DataGenerator(
        rotation_range=0,
        shear_range=0,
        zoom_range=0,
        horizontal_flip=0,
        vertical_flip=0)

    if train_dict['X'].ndim == 5:
        train_data = datagen.flow(
            train_dict,
            skip=skip,
            seed=seed,
            batch_size=batch_size,
            transform=transform,
            transform_kwargs=kwargs,
            frames_per_batch=frames_per_batch)

        val_data = datagen_val.flow(
            test_dict,
            skip=skip,
            seed=seed,
            batch_size=batch_size,
            transform=transform,
            transform_kwargs=kwargs,
            frames_per_batch=frames_per_batch)
    else:
        train_data = datagen.flow(
            train_dict,
            skip=skip,
            seed=seed,
            batch_size=batch_size,
            transform=transform,
            transform_kwargs=kwargs)

        val_data = datagen_val.flow(
            test_dict,
            skip=skip,
            seed=seed,
            batch_size=batch_size,
            transform=transform,
            transform_kwargs=kwargs)

    # fit the model on the batches generated by datagen.flow()
    loss_history = model.fit_generator(
        train_data,
        steps_per_epoch=train_data.y.shape[0] // batch_size,
        epochs=n_epoch,
        validation_data=val_data,
        validation_steps=val_data.y.shape[0] // batch_size,
        callbacks=[
            callbacks.LearningRateScheduler(lr_sched),
            callbacks.ModelCheckpoint(
                model_path, monitor='val_loss', verbose=1,
                save_best_only=True, save_weights_only=num_gpus >= 2),
            callbacks.TensorBoard(log_dir=os.path.join(log_dir, model_name))
        ])

    model.save_weights(model_path)
    np.savez(loss_path, loss_history=loss_history.history)

    return model


def train_model_siamese_daughter(model,
                                 dataset,
                                 expt='',
                                 test_size=.2,
                                 n_epoch=100,
                                 batch_size=1,
                                 num_gpus=None,
                                 crop_dim=32,
                                 min_track_length=1,
                                 neighborhood_scale_size=10,
                                 features=None,
                                 optimizer=SGD(lr=0.01, decay=1e-6, momentum=0.9, nesterov=True),
                                 log_dir='/data/tensorboard_logs',
                                 model_dir='/data/models',
                                 model_name=None,
                                 focal=False,
                                 gamma=0.5,
                                 lr_sched=rate_scheduler(lr=0.01, decay=0.95),
                                 rotation_range=0,
                                 flip=True,
                                 shear=0,
                                 zoom_range=0,
                                 seed=0,
                                 **kwargs):
    is_channels_first = K.image_data_format() == 'channels_first'

    if model_name is None:
        todays_date = datetime.datetime.now().strftime('%Y-%m-%d')
        data_name = os.path.splitext(os.path.basename(dataset))[0]
        model_name = '{}_{}_[{}]_neighs={}_epochs={}_seed={}_{}'.format(
            todays_date, data_name, ','.join(f[0] for f in sorted(features)),
            neighborhood_scale_size, n_epoch, seed, expt)
    model_path = os.path.join(model_dir, '{}.h5'.format(model_name))
    loss_path = os.path.join(model_dir, '{}.npz'.format(model_name))

    print('training on dataset:', dataset)
    print('saving model at:', model_path)
    print('saving loss at:', loss_path)

    train_dict, val_dict = get_data(dataset, mode='siamese_daughters',
                                    seed=seed, test_size=test_size)

    # the data, shuffled and split between train and test sets
    print('X_train shape:', train_dict['X'].shape)
    print('y_train shape:', train_dict['y'].shape)
    print('X_test shape:', val_dict['X'].shape)
    print('y_test shape:', val_dict['y'].shape)
    print('Output Shape:', model.layers[-1].output_shape)

    n_classes = model.layers[-1].output_shape[1 if is_channels_first else -1]

    def loss_function(y_true, y_pred):
        if focal:
            return losses.weighted_focal_loss(y_true, y_pred,
                                              gamma=gamma,
                                              n_classes=n_classes,
                                              from_logits=False)
        return losses.weighted_categorical_crossentropy(y_true, y_pred,
                                                        n_classes=n_classes,
                                                        from_logits=False)

    if num_gpus is None:
        num_gpus = train_utils.count_gpus()

    if num_gpus >= 2:
        batch_size = batch_size * num_gpus
        model = train_utils.MultiGpuModel(model, num_gpus)

    print('Training on {} GPUs'.format(num_gpus))

    model.compile(loss=loss_function, optimizer=optimizer, metrics=['accuracy'])

    print('Using real-time data augmentation.')

    # this will do preprocessing and realtime data augmentation
    datagen = image_generators.SiameseDataGenerator(
        rotation_range=rotation_range,
        shear_range=shear,
        zoom_range=zoom_range,
        horizontal_flip=flip,
        vertical_flip=flip)

    datagen_val = image_generators.SiameseDataGenerator(
        rotation_range=0,
        zoom_range=0,
        shear_range=0,
        horizontal_flip=0,
        vertical_flip=0)

    total_train_pairs = tracking_utils.count_pairs(train_dict['y'], same_probability=5.0)
    total_test_pairs = tracking_utils.count_pairs(val_dict['y'], same_probability=5.0)

    # total_train_pairs = tracking_utils.count_pairs(train_dict['y'], same_probability=0.5)
    # total_test_pairs = tracking_utils.count_pairs(val_dict['y'], same_probability=0.5)

    train_data = datagen.flow(
        train_dict,
        seed=seed,
        crop_dim=crop_dim,
        batch_size=batch_size,
        min_track_length=min_track_length,
        neighborhood_scale_size=neighborhood_scale_size,
        features=features)

    val_data = datagen_val.flow(
        val_dict,
        seed=seed,
        crop_dim=crop_dim,
        batch_size=batch_size,
        min_track_length=min_track_length,
        neighborhood_scale_size=neighborhood_scale_size,
        features=features)

    print('total_train_pairs:', total_train_pairs)
    print('total_test_pairs:', total_test_pairs)
    print('batch size:', batch_size)
    print('validation_steps: ', total_test_pairs // batch_size)

    # fit the model on the batches generated by datagen.flow()
    loss_history = model.fit_generator(
        train_data,
        steps_per_epoch=total_train_pairs // batch_size,
        epochs=n_epoch,
        validation_data=val_data,
        validation_steps=total_test_pairs // batch_size,
        callbacks=[
            callbacks.LearningRateScheduler(lr_sched),
            callbacks.ModelCheckpoint(
                model_path, monitor='val_loss', verbose=1,
                save_best_only=True, save_weights_only=num_gpus >= 2),
            callbacks.TensorBoard(log_dir=os.path.join(log_dir, model_name))
        ])

    model.save_weights(model_path)
    np.savez(loss_path, loss_history=loss_history.history)

    return model


def train_model_retinanet(model,
                          dataset,
                          expt='',
                          test_size=.2,
                          n_epoch=10,
                          batch_size=1,
                          num_gpus=None,
                          include_masks=False,
                          panoptic=False,
                          panoptic_weight=0.1,
                          transforms=['watershed'],
                          transforms_kwargs={},
                          anchor_params=None,
                          pyramid_levels=['P3', 'P4', 'P5', 'P6', 'P7'],
                          min_objects=3,
                          mask_size=(28, 28),
                          optimizer=SGD(lr=0.01, decay=1e-6, momentum=0.9, nesterov=True),
                          log_dir='/data/tensorboard_logs',
                          model_dir='/data/models',
                          model_name=None,
                          sigma=3.0,
                          alpha=0.25,
                          gamma=2.0,
                          score_threshold=0.01,
                          iou_threshold=0.5,
                          max_detections=100,
                          weighted_average=True,
                          lr_sched=rate_scheduler(lr=0.01, decay=0.95),
                          rotation_range=0,
                          flip=True,
                          shear=0,
                          zoom_range=0,
                          compute_map=True,
                          seed=0,
                          **kwargs):
    """Train a RetinaNet model from the given backbone.

    Adapted from:
        https://github.com/fizyr/keras-retinanet &
        https://github.com/fizyr/keras-maskrcnn

    Args:
        model (tensorflow.keras.Model): The model to train.
        dataset (str): Path to a dataset to train the model with.
        expt (str): Experiment, substring to include in model name.
        test_size (float): Percent of data to leave as test data.
        n_epoch (int): Number of training epochs.
        batch_size (int): Number of batches per training step.
        num_gpus (int): The number of GPUs to train on.
        include_masks (bool): Whether to generate masks using MaskRCNN.
        panoptic (bool): Whether to include semantic segmentation heads.
        panoptic_weight (float): Weight applied to the semantic loss.
        transforms (list): List of transform names as strings. Each transform
            will have its own semantic segmentation head.
        transforms_kwargs (list): List of dicts of optional values for each
            transform in transforms.
        anchor_params (AnchorParameters): Struct containing anchor parameters.
            If None, default values are used.
        pyramid_levels (list): Pyramid levels to attach
            the object detection heads to.
        min_objects (int): If a training image has fewer than min_objects
            objects, the image will not be used for training.
        mask_size (tuple): The size of the masks.
        log_dir (str): Filepath to save tensorboard logs. If None, disables
            the tensorboard callback.
        model_dir (str): Directory to save the model file.
        model_name (str): Name of the model (and name of output file).
        sigma (float): The point where the loss changes from L2 to L1.
        alpha (float): Scale the focal weight with alpha.
        gamma (float): Take the power of the focal weight with gamma.
        iou_threshold (float): The threshold used to consider when a detection
            is positive or negative.
        score_threshold (float): The score confidence threshold
            to use for detections.
        max_detections (int): The maximum number of detections to use per image
        weighted_average (bool): Use a weighted average in evaluation.
        optimizer (object): Pre-initialized optimizer object (SGD, Adam, etc.)
        lr_sched (function): Learning rate schedular function
        rotation_range (int): Maximum rotation range for image augmentation
        flip (bool): Enables horizontal and vertical flipping for augmentation
        shear (int): Maximum rotation range for image augmentation
        zoom_range (tuple): Minimum and maximum zoom values (0.8, 1.2)
        seed (int): Random seed
        compute_map (bool): Whether to compute mAP at end of training.
        kwargs (dict): Other parameters to pass to _transform_masks

    Returns:
        tensorflow.keras.Model: The trained model
    """

    is_channels_first = K.image_data_format() == 'channels_first'

    if model_name is None:
        todays_date = datetime.datetime.now().strftime('%Y-%m-%d')
        data_name = os.path.splitext(os.path.basename(dataset))[0]
        model_name = '{}_{}_{}'.format(todays_date, data_name, expt)

    model_path = os.path.join(model_dir, '{}.h5'.format(model_name))
    loss_path = os.path.join(model_dir, '{}.npz'.format(model_name))

    train_dict, test_dict = get_data(dataset, seed=seed, test_size=test_size)

    channel_axis = 1 if is_channels_first else -1
    n_classes = model.layers[-1].output_shape[channel_axis]

    if panoptic:
        n_semantic_classes = [layer.output_shape[channel_axis]
                              for layer in model.layers if 'semantic' in layer.name]
    else:
        n_semantic_classes = []

    # the data, shuffled and split between train and test sets
    print('X_train shape:', train_dict['X'].shape)
    print('y_train shape:', train_dict['y'].shape)
    print('X_test shape:', test_dict['X'].shape)
    print('y_test shape:', test_dict['y'].shape)
    print('Output Shape:', model.layers[-1].output_shape)
    print('Number of Classes:', n_classes)

    if num_gpus is None:
        num_gpus = train_utils.count_gpus()

    if num_gpus >= 1e6:
        batch_size = batch_size * num_gpus
        model = train_utils.MultiGpuModel(model, num_gpus)

    print('Training on {} GPUs'.format(num_gpus))

    # evaluation of model is done on `retinanet_bbox`
    if include_masks:
        prediction_model = model
    else:
        prediction_model = retinanet_bbox(
            model,
            nms=True,
            anchor_params=anchor_params,
            num_semantic_heads=len(n_semantic_classes),
            panoptic=panoptic,
            class_specific_filter=False)

    retinanet_losses = losses.RetinaNetLosses(sigma=sigma, alpha=alpha, gamma=gamma,
                                              iou_threshold=iou_threshold,
                                              mask_size=mask_size)

    def semantic_loss(n_classes):
        def _semantic_loss(y_pred, y_true):
            return panoptic_weight * losses.weighted_categorical_crossentropy(
                y_pred, y_true, n_classes=n_classes)
        return _semantic_loss

    loss = {
        'regression': retinanet_losses.regress_loss,
        'classification': retinanet_losses.classification_loss
    }

    if include_masks:
        loss['masks'] = retinanet_losses.mask_loss

    if panoptic:
        # Give losses for all of the semantic heads
        for layer in model.layers:
            if 'semantic' in layer.name:
                n_classes = layer.output_shape[channel_axis]
                loss[layer.name] = semantic_loss(n_classes)

    model.compile(loss=loss, optimizer=optimizer)

    if num_gpus >= 2:
        # Each GPU must have at least one validation example
        if test_dict['y'].shape[0] < num_gpus:
            raise ValueError('Not enough validation data for {} GPUs. '
                             'Received {} validation sample.'.format(
                                 test_dict['y'].shape[0], num_gpus))

        # When using multiple GPUs and skip_connections,
        # the training data must be evenly distributed across all GPUs
        num_train = train_dict['y'].shape[0]
        nb_samples = num_train - num_train % batch_size
        if nb_samples:
            train_dict['y'] = train_dict['y'][:nb_samples]
            train_dict['X'] = train_dict['X'][:nb_samples]

    # this will do preprocessing and realtime data augmentation
    datagen = image_generators.RetinaNetGenerator(
        # fill_mode='constant',  # for rotations
        rotation_range=rotation_range,
        shear_range=shear,
        zoom_range=zoom_range,
        horizontal_flip=flip,
        vertical_flip=flip)

    datagen_val = image_generators.RetinaNetGenerator(
        # fill_mode='constant',  # for rotations
        rotation_range=0,
        shear_range=0,
        zoom_range=0,
        horizontal_flip=0,
        vertical_flip=0)

    # if 'vgg' in backbone or 'densenet' in backbone:
    #     compute_shapes = make_shapes_callback(model)
    # else:
    #     compute_shapes = guess_shapes

    compute_shapes = guess_shapes

    train_data = datagen.flow(
        train_dict,
        seed=seed,
        include_mask_transforms=len(transforms) > 0,
        include_masks=include_masks,
        panoptic=panoptic,
        transforms=transforms,
        transforms_kwargs=transforms_kwargs,
        pyramid_levels=pyramid_levels,
        min_objects=min_objects,
        anchor_params=anchor_params,
        compute_shapes=compute_shapes,
        batch_size=batch_size)

    val_data = datagen_val.flow(
        test_dict,
        seed=seed,
        include_mask_transforms=len(transforms) > 0,
        include_masks=include_masks,
        panoptic=panoptic,
        transforms=transforms,
        transforms_kwargs=transforms_kwargs,
        pyramid_levels=pyramid_levels,
        min_objects=min_objects,
        anchor_params=anchor_params,
        compute_shapes=compute_shapes,
        batch_size=batch_size)

    tensorboard_callback = callbacks.TensorBoard(
        log_dir=os.path.join(log_dir, model_name))

    # fit the model on the batches generated by datagen.flow()
    loss_history = model.fit_generator(
        train_data,
        steps_per_epoch=train_data.y.shape[0] // batch_size,
        epochs=n_epoch,
        validation_data=val_data,
        validation_steps=val_data.y.shape[0] // batch_size,
        callbacks=[
            callbacks.LearningRateScheduler(lr_sched),
            callbacks.ModelCheckpoint(
                model_path, monitor='val_loss', verbose=1,
                save_best_only=True, save_weights_only=num_gpus >= 2),
            tensorboard_callback,
            callbacks.ReduceLROnPlateau(
                monitor='loss', factor=0.1,
                patience=10, verbose=1,
                mode='auto', min_delta=0.0001,
                cooldown=0, min_lr=0),
            RedirectModel(
                Evaluate(val_data,
                         iou_threshold=iou_threshold,
                         score_threshold=score_threshold,
                         max_detections=max_detections,
                         tensorboard=tensorboard_callback,
                         weighted_average=weighted_average),
                prediction_model),
        ])

    model.save_weights(model_path)
    np.savez(loss_path, loss_history=loss_history.history)

    if compute_map:
        average_precisions = evaluate(
            val_data,
            prediction_model,
            iou_threshold=iou_threshold,
            score_threshold=score_threshold,
            max_detections=max_detections,
        )

        # print evaluation
        total_instances = []
        precisions = []
        for label, (average_precision, num_annotations) in average_precisions.items():
            print('{:.0f} instances of class'.format(num_annotations),
                  label, 'with average precision: {:.4f}'.format(average_precision))
            total_instances.append(num_annotations)
            precisions.append(average_precision)

        if sum(total_instances) == 0:
            print('No test instances found.')
        else:
            print('mAP using the weighted average of precisions among classes: {:.4f}'.format(
                sum([a * b for a, b in zip(total_instances, precisions)]) / sum(total_instances)))
            print('mAP: {:.4f}'.format(sum(precisions) / sum(x > 0 for x in total_instances)))

    return model<|MERGE_RESOLUTION|>--- conflicted
+++ resolved
@@ -72,14 +72,10 @@
                        flip=False,
                        shear=0,
                        zoom_range=0,
-<<<<<<< HEAD
-                       seed=None,
+                       seed=0,
                        val_monitor=True,
                        save_period=None,
                        class_weights=None,
-=======
-                       seed=0,
->>>>>>> 83a0ad2c
                        **kwargs):
     """Train a model using sample mode.
 
